
module Commander
  
  ##
  # = User Interaction
  #
  # Commander's user interaction module mixes in common
  # methods which extend HighLine's functionality such 
  # as a #password method rather than calling #ask directly.
  
  module UI
    
    module_function
    
    #--
    # Auto include growl when available.
    #++
    
    begin
      require 'growl'
    rescue LoadError
      # Do nothing
    else
      include Growl
    end
    
    ##
    # Ask the user for a password. Specify a custom
    # _message_ other than 'Password: ' or override the 
    # default _mask_ of '*'.
    
    def password message = 'Password: ', mask = '*'
      pass = ask(message) { |q| q.echo = mask }
      pass = password message, mask if pass.nil? || pass.empty?
      pass
    end
    
    ##
    # Choose from a set array of _choices_.
    
    def choose message, *choices
      say message
      super *choices
    end
    
    ##
    # 'Log' an _action_ to the terminal. This is typically used
    # for verbose output regarding actions performed. For example:
    #
    #   create  path/to/file.rb
    #   remove  path/to/old_file.rb
    #   remove  path/to/old_file2.rb
    #
    
    def log action, *args
      say '%15s  %s' % [action, args.join(' ')]
    end
    
    ##
    # Speak _message_ using _voice_ which defaults
    # to 'Alex', which is one of the better voices.
    #
    # === Examples
    #    
    #   speak 'What is your favorite food? '
    #   food = ask 'favorite food?: '
    #   speak "wow, I like #{food} too. We have so much alike." 
    #
    # === Notes
    #
    # * MacOS only
    #
    
    def speak message, voice = :Alex
      Thread.new { applescript "say #{message.inspect} using #{voice.to_s.inspect}" }
    end
    
    ##
    # Converse with speech recognition. 
    #
    # Currently a "poorman's" DSL to utilize applescript and
    # the MacOS speech recognition server.
    #
    # === Examples
    #
    #   case converse 'What is the best food?', :cookies => 'Cookies', :unknown => 'Nothing'
    #   when :cookies 
    #     speak 'o.m.g. you are awesome!'
    #   else
    #     case converse 'That is lame, shall I convince you cookies are the best?', :yes => 'Ok', :no => 'No', :maybe => 'Maybe another time'
    #     when :yes
    #       speak 'Well you see, cookies are just fantastic.'
    #     else
    #       speak 'Ok then, bye.'
    #     end
    #   end
    #
    # === Notes
    #
    # * MacOS only
    #
    
    def converse prompt, responses = {}
      i, commands = 0, responses.map { |key, value| value.inspect }.join(',')
      statement = responses.inject '' do |statement, (key, value)|
        statement << (((i += 1) == 1 ? 
          %(if response is "#{value}" then\n):
            %(else if response is "#{value}" then\n))) <<
              %(do shell script "echo '#{key}'"\n)
      end
      applescript(%(
        tell application "SpeechRecognitionServer" 
          set response to listen for {#{commands}} with prompt "#{prompt}"
          #{statement}
          end if
        end tell
      )).strip.to_sym
    end
    
    ##
    # Execute apple _script_.
    
    def applescript script
      `osascript -e "#{ script.gsub('"', '\"') }"`
    end
    
    ##
    # Normalize IO streams, allowing for redirection of
    # +input+ and/or +output+, for example:
    #
    #   $ foo              # => read from terminal I/O
    #   $ foo in           # => read from 'in' file, output to terminal output stream
    #   $ foo in out       # => read from 'in' file, output to 'out' file
    #   $ foo < in > out   # => equivalent to above (essentially)
<<<<<<< HEAD
    #
    # Optionall a +block+ may be supplied, in which case
    # IO will be reset once the block has executed.
    #
    # === Examples
    #
=======
    #
    # Optionall a +block+ may be supplied, in which case
    # IO will be reset once the block has executed.
    #
    # === Examples
    #
>>>>>>> 5d66bbd8
    #   command :foo do |c|
    #     c.syntax = 'foo [input] [output]'
    #     c.when_called do |args, options|
    #       # or io(args.shift, args.shift)
    #       io *args
    #       str = $stdin.gets
    #       puts 'input was: ' + str.inspect
    #     end
    #   end
    #
    
    def io input = nil, output = nil, &block
      $stdin = File.new(input) if input
      $stdout = File.new(output, 'r+') if output
      if block
        yield
        reset_io
      end
    end
    
    ##
    # Reset IO to initial constant streams.
    
    def reset_io
      $stdin, $stdout = STDIN, STDOUT
    end
    
    ##
    # Prompt _editor_ for input. Optionally supply initial
    # _input_ which is written to the editor.
    #
    # The _editor_ defaults to the EDITOR environment variable
    # when present, or 'mate' for TextMate. 
    #
    # === Examples
    #
    #   ask_editor                # => prompts EDITOR with no input
    #   ask_editor('foo')         # => prompts EDITOR with default text of 'foo'
    #   ask_editor('foo', :mate)  # => prompts TextMate with default text of 'foo'
    #
       
    def ask_editor input = nil, editor = ENV['EDITOR'] || 'mate'
      IO.popen(editor.to_s, 'w+') do |pipe|
        pipe.puts input.to_s unless input.nil?
        pipe.close_write
        pipe.read
      end
    end
    
    ##
    # Enable paging of output after called.
    
    def enable_paging
      return unless $stdout.tty?
      read, write = IO.pipe

      if Kernel.fork
        $stdin.reopen read
        read.close; write.close
        Kernel.select [$stdin]
        ENV['LESS'] = 'FSRX'
        pager = ENV['PAGER'] || 'less'
        exec pager rescue exec '/bin/sh', '-c', pager
      else
        $stdout.reopen write
        $stderr.reopen write if $stderr.tty?
        read.close; write.close
        return
      end
    end
    
    ##
    # Output progress while iterating _arr_.
    #
    # === Examples
    #
    #   uris = %w( http://vision-media.ca http://google.com )
    #   progress uris, :format => "Remaining: :time_remaining" do |uri|
    #     res = open uri
    #   end
    #

    def progress arr, options = {}, &block
      bar = ProgressBar.new arr.length, options
      arr.each { |v| bar.increment yield(v) }
    end
        
    ##
    # Implements ask_for_CLASS methods.
    
    module AskForClass
      def method_missing meth, *args, &block
        case meth.to_s
        when /^ask_for_([\w]+)/ ; $terminal.ask(args.first, eval($1.capitalize))
        else super
        end
      end
    end
    
    ##
    # Substitute _hash_'s keys with their associated values in _str_.
    
    def replace_tokens str, hash #:nodoc:
      hash.inject str do |str, (key, value)|
        str.gsub ":#{key}", value.to_s
      end
    end
    
    ##
    # = Progress Bar
    #
    # Terminal progress bar utility. In its most basic form
    # requires that the developer specifies when the bar should
    # be incremented. Note that a hash of tokens may be passed to
    # #increment, (or returned when using Object#progress).
    #
    #   uris = %w( 
    #     http://vision-media.ca
    #     http://yahoo.com
    #     http://google.com
    #     )
    #   
    #   bar = Commander::UI::ProgressBar.new uris.length, options
    #   threads = []
    #   uris.each do |uri|
    #     threads << Thread.new do
    #       begin
    #         res = open uri
    #         bar.increment :uri => uri
    #       rescue Exception => e
    #         bar.increment :uri => "#{uri} failed"
    #       end
    #     end
    #   end
    #   threads.each { |t| t.join }
    #
    # The Object method #progress is also available:
    #
    #   progress uris, :width => 10 do |uri|
    #     res = open uri
    #     { :uri => uri } # Can now use :uri within :format option
    #   end
    #

    class ProgressBar

      ##
      # Creates a new progress bar.
      #
      # === Options
      #    
      #   :title              Title, defaults to "Progress"
      #   :width              Width of :progress_bar
      #   :progress_str       Progress string, defaults to "="
      #   :incomplete_str     Incomplete bar string, defaults to '.'
      #   :format             Defaults to ":title |:progress_bar| :percent_complete% complete "
      #   :tokens             Additional tokens replaced within the format string
      #   :complete_message   Defaults to "Process complete"
      #
      # === Tokens
      #
      #   :title 
      #   :percent_complete
      #   :progress_bar
      #   :step
      #   :steps_remaining
      #   :total_steps
      #   :time_elapsed
      #   :time_remaining
      #

      def initialize total, options = {}
        @total_steps, @step, @start_time = total, 0, Time.now
        @title = options.fetch :title, 'Progress'
        @width = options.fetch :width, 25
        @progress_str = options.fetch :progress_str, '='
        @incomplete_str = options.fetch :incomplete_str, '.'
        @complete_message = options.fetch :complete_message, 'Process complete'
        @format = options.fetch :format, ':title |:progress_bar| :percent_complete% complete '
        @tokens = options.fetch :tokens, {}
      end
      
      ##
      # Completion percentage.
      
      def percent_complete
        @step * 100 / @total_steps
      end
      
      ##
      # Time that has elapsed since the operation started.
      
      def time_elapsed
        Time.now - @start_time
      end
      
      ##
      # Estimated time remaining.
      
      def time_remaining
        (time_elapsed / @step) * steps_remaining
      end
      
      ##
      # Number of steps left.
      
      def steps_remaining
        @total_steps - @step
      end
      
      ##
      # Formatted progress bar.
      
      def progress_bar
        (@progress_str * (@width * percent_complete / 100)).ljust @width, @incomplete_str
      end
      
      ##
      # Generates tokens for this step.
      
      def generate_tokens
        {
          :title => @title,
          :percent_complete => percent_complete,
          :progress_bar => progress_bar, 
          :step => @step,
          :steps_remaining => steps_remaining,
          :total_steps => @total_steps, 
          :time_elapsed => "%0.2fs" % time_elapsed,
          :time_remaining => "%0.2fs" % time_remaining,
        }.
        merge! @tokens
      end

      ##
      # Output the progress bar.

      def show
        unless finished?
          erase_line
          if completed?
            $terminal.say UI.replace_tokens(@complete_message, generate_tokens) if @complete_message.is_a? String
          else
            $terminal.say UI.replace_tokens(@format, generate_tokens) << ' '
          end
        end
      end
      
      ##
      # Whether or not the operation is complete, and we have finished.
      
      def finished?
        @step == @total_steps + 1
      end

      ##
      # Whether or not the operation has completed.

      def completed?
        @step == @total_steps
      end

      ##
      # Increment progress. Optionally pass _tokens_ which
      # can be displayed in the output format.

      def increment tokens = {}
        @step += 1
        @tokens.merge! tokens if tokens.is_a? Hash
        show
      end

      ##
      # Erase previous terminal line.

      def erase_line
        # highline does not expose the output stream
        $terminal.instance_variable_get('@output').print "\r\e[K"
      end

<<<<<<< HEAD
=======
      ##
      # Output progress while iterating _arr_.
      #
      # === Examples
      #
      #   uris = %w( http://vision-media.ca http://google.com )
      #   ProgressBar.progress uris, :format => "Remaining: :time_remaining" do |uri|
      #     res = open uri
      #   end
      #

      def self.progress arr, options = {}, &block
        bar = ProgressBar.new arr.length, options
        arr.each { |v| bar.increment yield(v) }
      end
      
>>>>>>> 5d66bbd8
    end
  end
end<|MERGE_RESOLUTION|>--- conflicted
+++ resolved
@@ -132,21 +132,12 @@
     #   $ foo in           # => read from 'in' file, output to terminal output stream
     #   $ foo in out       # => read from 'in' file, output to 'out' file
     #   $ foo < in > out   # => equivalent to above (essentially)
-<<<<<<< HEAD
-    #
-    # Optionall a +block+ may be supplied, in which case
+    #
+    # Optionally a +block+ may be supplied, in which case
     # IO will be reset once the block has executed.
     #
     # === Examples
     #
-=======
-    #
-    # Optionall a +block+ may be supplied, in which case
-    # IO will be reset once the block has executed.
-    #
-    # === Examples
-    #
->>>>>>> 5d66bbd8
     #   command :foo do |c|
     #     c.syntax = 'foo [input] [output]'
     #     c.when_called do |args, options|
@@ -426,26 +417,6 @@
         # highline does not expose the output stream
         $terminal.instance_variable_get('@output').print "\r\e[K"
       end
-
-<<<<<<< HEAD
-=======
-      ##
-      # Output progress while iterating _arr_.
-      #
-      # === Examples
-      #
-      #   uris = %w( http://vision-media.ca http://google.com )
-      #   ProgressBar.progress uris, :format => "Remaining: :time_remaining" do |uri|
-      #     res = open uri
-      #   end
-      #
-
-      def self.progress arr, options = {}, &block
-        bar = ProgressBar.new arr.length, options
-        arr.each { |v| bar.increment yield(v) }
-      end
-      
->>>>>>> 5d66bbd8
     end
   end
 end